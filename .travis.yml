--- conflicted
+++ resolved
@@ -4,11 +4,8 @@
 cache: pip
 matrix:
   include:
-<<<<<<< HEAD
     - python: 2.7
       env: TOXENV=py27
-=======
->>>>>>> 3441e698
     - python: 3.3
       env: TOXENV=py33
     - python: 3.4
@@ -17,14 +14,11 @@
       env: TOXENV=py35
     - python: 3.6
       env: TOXENV=py36
-<<<<<<< HEAD
 
     - python: 2.7
-      env: TOXENV=pylint
-=======
->>>>>>> 3441e698
+      env: TOXENV=py27lint
     - python: 3.6
-      env: TOXENV=pylint
+      env: TOXENV=py36lint
 install:
   - pip install tox-travis setuptools --upgrade
 # command to run tests
