--- conflicted
+++ resolved
@@ -1,37 +1,26 @@
 [tox]
-<<<<<<< HEAD
 envlist = py27,py33,py34,py35,py36,py27lint,py36lint
-=======
-envlist = py33,py34,py35,py36,pylint
->>>>>>> 3441e698
 skip_missing_interpreters = true
 
 [testenv]
 commands =
     {envpython} -bb setup.py test {posargs}
-deps =
-    lint: pylint
 
 [testenv:py27lint]
-deps =
-    pylint
-commands =
-    pylint tavern --disable=R,C,W --rcfile={toxinidir}/.pylintrc
-
-<<<<<<< HEAD
-[testenv:py36lint]
-deps =
-    pylint
-commands =
-    pylint tavern --disable=R,C,W --rcfile={toxinidir}/.pylintrc
-=======
-[testenv:pylint]
+basepython = python2.7
 deps =
     pylint
     pytest
 commands =
     pylint tavern --rcfile={toxinidir}/.pylintrc
->>>>>>> 3441e698
+
+[testenv:py36lint]
+basepython = python3.6
+deps =
+    pylint
+    pytest
+commands =
+    pylint tavern --rcfile={toxinidir}/.pylintrc
 
 # [testenv:docs]
 # deps =
